<<<<<<< HEAD
#![deny(missing_docs)]
//! A simple key/value store.

use clap::{App, AppSettings, Arg, SubCommand};
pub use kv::KvStore;

mod kv;

/// Run the command line interface.
pub fn main() {
    let matches = App::new(env!("CARGO_PKG_NAME"))
        .version(env!("CARGO_PKG_VERSION"))
        .author(env!("CARGO_PKG_AUTHORS"))
        .about(env!("CARGO_PKG_DESCRIPTION"))
        .setting(AppSettings::DisableHelpSubcommand)
        .setting(AppSettings::SubcommandRequiredElseHelp)
        .setting(AppSettings::VersionlessSubcommands)
        .subcommand(
            SubCommand::with_name("set")
                .about("Set the value of a string key to a string")
                .arg(Arg::with_name("KEY").help("A string key").required(true))
                .arg(
                    Arg::with_name("VALUE")
                        .help("The string value of the key")
                        .required(true),
                ),
        )
        .subcommand(
            SubCommand::with_name("get")
                .about("Get the string value of a given string key")
                .arg(Arg::with_name("KEY").help("A string key").required(true)),
        )
        .get_matches();

    match matches.subcommand() {
        ("set", Some(matches)) => {
            println!("Unimplemented!");
        }
        ("get", Some(matches)) => {
            println!("Unimplemented!");
        }
        _ => unreachable!(),
    }
=======
pub fn run() {
    println!("Hello, world!");
>>>>>>> 1bfb08bf
}<|MERGE_RESOLUTION|>--- conflicted
+++ resolved
@@ -1,4 +1,3 @@
-<<<<<<< HEAD
 #![deny(missing_docs)]
 //! A simple key/value store.
 
@@ -8,7 +7,7 @@
 mod kv;
 
 /// Run the command line interface.
-pub fn main() {
+pub fn run() {
     let matches = App::new(env!("CARGO_PKG_NAME"))
         .version(env!("CARGO_PKG_VERSION"))
         .author(env!("CARGO_PKG_AUTHORS"))
@@ -42,8 +41,4 @@
         }
         _ => unreachable!(),
     }
-=======
-pub fn run() {
-    println!("Hello, world!");
->>>>>>> 1bfb08bf
 }